package workerpool

import (
	"fmt"
	"testing"
	"time"
)

func Test(t *testing.T) {
	group := NewGroup("protocol")
<<<<<<< HEAD
	pool1 := group.CreatePool("pool1")
	pool2 := group.CreatePool("pool2")
=======
	_ = group.CreatePool("poolA")

	subgroup1 := group.CreateGroup("sub1")
	pool1 := subgroup1.CreatePool("pool1")
	pool2 := subgroup1.CreatePool("pool2")

	subgroup2 := group.CreateGroup("sub2")
	subSubGroup := subgroup2.CreateGroup("loop")
	_ = subSubGroup.CreatePool("pool3")
>>>>>>> 99eb714e

	subGroup := group.CreateGroup("engine")
	pool3 := subGroup.CreatePool("booker")

	pool1.Submit(func() {
		time.Sleep(1 * time.Second)

		fmt.Println("TASK1 done")
	})

	pool2.Submit(func() {
		time.Sleep(3 * time.Second)

		fmt.Println("TASK2 done")
	})

	pool3.Submit(func() {
		time.Sleep(2 * time.Second)

		fmt.Println("TASK3 done")
	})

	go func() {
		for {
			fmt.Println(group)

			time.Sleep(500 * time.Millisecond)
		}
	}()

	group.Shutdown()
	
	fmt.Println("ALL TASKS DONE")

	time.Sleep(1 * time.Second)
}<|MERGE_RESOLUTION|>--- conflicted
+++ resolved
@@ -8,10 +8,6 @@
 
 func Test(t *testing.T) {
 	group := NewGroup("protocol")
-<<<<<<< HEAD
-	pool1 := group.CreatePool("pool1")
-	pool2 := group.CreatePool("pool2")
-=======
 	_ = group.CreatePool("poolA")
 
 	subgroup1 := group.CreateGroup("sub1")
@@ -21,10 +17,6 @@
 	subgroup2 := group.CreateGroup("sub2")
 	subSubGroup := subgroup2.CreateGroup("loop")
 	_ = subSubGroup.CreatePool("pool3")
->>>>>>> 99eb714e
-
-	subGroup := group.CreateGroup("engine")
-	pool3 := subGroup.CreatePool("booker")
 
 	pool1.Submit(func() {
 		time.Sleep(1 * time.Second)
@@ -38,23 +30,9 @@
 		fmt.Println("TASK2 done")
 	})
 
-	pool3.Submit(func() {
-		time.Sleep(2 * time.Second)
-
-		fmt.Println("TASK3 done")
-	})
-
-	go func() {
-		for {
-			fmt.Println(group)
-
-			time.Sleep(500 * time.Millisecond)
-		}
-	}()
+	fmt.Println(group)
 
 	group.Shutdown()
-	
+
 	fmt.Println("ALL TASKS DONE")
-
-	time.Sleep(1 * time.Second)
 }