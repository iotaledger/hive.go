package workerpool

import (
<<<<<<< HEAD
	"strconv"
	"strings"
=======
	"fmt"
>>>>>>> 99eb714e
	"sync"

	"github.com/iotaledger/hive.go/core/generics/orderedmap"
	"github.com/iotaledger/hive.go/core/syncutils"
)

type Group struct {
	PendingChildrenCounter *syncutils.Counter

	name        string
	pools       *orderedmap.OrderedMap[string, *UnboundedWorkerPool]
	poolsMutex  sync.RWMutex
	groups      *orderedmap.OrderedMap[string, *Group]
	groupsMutex sync.RWMutex
}

func NewGroup(name string) (group *Group) {
	return &Group{
		PendingChildrenCounter: syncutils.NewCounter(),
		name:                   name,
		pools:                  orderedmap.New[string, *UnboundedWorkerPool](),
		groups:                 orderedmap.New[string, *Group](),
	}
}

func (g *Group) Name() (name string) {
	return g.name
}

func (g *Group) CreatePool(name string, optsWorkerCount ...int) (pool *UnboundedWorkerPool) {
	g.poolsMutex.Lock()
	defer g.poolsMutex.Unlock()

	pool = NewUnboundedWorkerPool(optsWorkerCount...)
	pool.PendingTasksCounter.Subscribe(func(oldValue, newValue int) {
		if oldValue == 0 {
			g.PendingChildrenCounter.Increase()
		} else if newValue == 0 {
			g.PendingChildrenCounter.Decrease()
		}
	})

	g.pools.Set(name, pool)

	return pool.Start()
}

func (g *Group) Pool(name string) (pool *UnboundedWorkerPool, exists bool) {
	g.poolsMutex.RLock()
	defer g.poolsMutex.RUnlock()

	return g.pools.Get(name)
}

func (g *Group) Pools() map[string]*UnboundedWorkerPool {
	g.poolsMutex.RLock()
	defer g.poolsMutex.RUnlock()

	g.groupsMutex.RLock()
	defer g.groupsMutex.RUnlock()

	wp := make(map[string]*UnboundedWorkerPool)
	g.pools.ForEach(func(key string, val *UnboundedWorkerPool) bool {
		wp[fmt.Sprintf("%s.%s", g.name, key)] = val
		return true
	})
	g.groups.ForEach(func(prefix string, group *Group) bool {
		for name, pool := range group.Pools() {
			wp[fmt.Sprintf("%s.%s", g.name, name)] = pool
		}
		return true
	})

	return wp
}

func (g *Group) CreateGroup(name string) (group *Group) {
	group = NewGroup(name)
	group.PendingChildrenCounter.Subscribe(func(oldValue, newValue int) {
		if oldValue == 0 {
			g.PendingChildrenCounter.Increase()
		} else if newValue == 0 {
			g.PendingChildrenCounter.Decrease()
		}
	})

	g.groups.Set(name, group)

	return group
}

func (g *Group) Group(name string) (pool *Group, exists bool) {
	g.groupsMutex.RLock()
	defer g.groupsMutex.RUnlock()

	return g.groups.Get(name)
}

func (g *Group) Shutdown() {
	g.PendingChildrenCounter.WaitIsZero()

	g.shutdown()
}

func (g *Group) String() (humanReadable string) {
	if indentedString := g.indentedString(0); indentedString != "" {
		return strings.TrimRight(g.indentedString(0), "\r\n")
	}

	return "> " + g.name + " (0 pending children)"
}

func (g *Group) indentedString(indentation int) (humanReadable string) {
	if pendingChildren := g.PendingChildrenCounter.Get(); pendingChildren != 0 {
		if children := g.childrenString(indentation + 1); children != "" {
			humanReadable = strings.Repeat(indentationString, indentation) + "> " + g.name + " (" + strconv.Itoa(pendingChildren) + " pending children) {\n"
			humanReadable += children
			humanReadable += strings.Repeat(indentationString, indentation) + "}\n"
		}
	}

	return humanReadable
}

func (g *Group) childrenString(indentation int) (humanReadable string) {
	humanReadable = g.poolsString(indentation)

	groups := g.groupsString(indentation)
	if humanReadable != "" && groups != "" {
		humanReadable += strings.Repeat(indentationString, indentation) + "\n"
	}

	return humanReadable + groups
}

func (g *Group) poolsString(indentation int) (humanReadable string) {
	g.pools.ForEach(func(key string, value *UnboundedWorkerPool) bool {
		if currentValue := value.PendingTasksCounter.Get(); currentValue > 0 {
			humanReadable += strings.Repeat(indentationString, indentation) + "- " + key + " (" + strconv.Itoa(currentValue) + " pending tasks)\n"
		}

		return true
	})

	return humanReadable
}

func (g *Group) groupsString(indentation int) (humanReadable string) {
	g.groups.ForEach(func(key string, value *Group) bool {
		humanReadable += value.indentedString(indentation)

		return true
	})

	return humanReadable
}

func (g *Group) shutdown() {
	g.shutdownPools()
	g.shutdownGroups()
}

func (g *Group) shutdownPools() {
	g.poolsMutex.RLock()
	defer g.poolsMutex.RUnlock()

	g.pools.ForEach(func(_ string, pool *UnboundedWorkerPool) bool {
		pool.Shutdown(true)

		return true
	})
}

func (g *Group) shutdownGroups() {
	g.groupsMutex.RLock()
	defer g.groupsMutex.RUnlock()

	g.groups.ForEach(func(_ string, group *Group) bool {
		group.shutdown()

		return true
	})
}

const indentationString = "    "<|MERGE_RESOLUTION|>--- conflicted
+++ resolved
@@ -1,12 +1,9 @@
 package workerpool
 
 import (
-<<<<<<< HEAD
+	"fmt"
 	"strconv"
 	"strings"
-=======
-	"fmt"
->>>>>>> 99eb714e
 	"sync"
 
 	"github.com/iotaledger/hive.go/core/generics/orderedmap"
