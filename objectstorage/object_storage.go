--- conflicted
+++ resolved
@@ -37,12 +37,7 @@
 
 	storageOptions := newOptions(store, objectFactory, optionalOptions)
 
-<<<<<<< HEAD
-	result := &ObjectStorage{
-=======
 	return &ObjectStorage{
-		objectFactory:     objectFactory,
->>>>>>> badace21
 		cachedObjects:     make(map[string]interface{}),
 		partitionsManager: NewPartitionsManager(),
 		options:           storageOptions,
