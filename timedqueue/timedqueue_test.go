package timedqueue

import (
	"container/heap"
	"runtime"
	"runtime/debug"
	"sync"
	"sync/atomic"
	"testing"
	"time"

	"github.com/stretchr/testify/assert"
)

func TestQueueElement_MemLeak(t *testing.T) {
	const testCount = 100000

	timedQueue := New()
	memStatsStart := memStats()

	go func() {
		for currentElement := timedQueue.Poll(true); currentElement != nil; currentElement = timedQueue.Poll(true) {
			currentElement.(func())()
		}
	}()

	var executionCounter uint64
	for i := 0; i < testCount; i++ {
		timedQueue.Add(func() {
			atomic.AddUint64(&executionCounter, 1)
		}, time.Now().Add(500*time.Millisecond))
	}

	assert.Eventually(t, func() bool {
		return atomic.LoadUint64(&executionCounter) == uint64(testCount)
	}, 10*time.Second, 100*time.Millisecond)

	memStatsEnd := memStats()
	assert.Less(t, float64(memStatsEnd.HeapObjects), 1.1*float64(memStatsStart.HeapObjects), "the objects in the heap should not grow by more than 10%")
}

func memStats() *runtime.MemStats {
	runtime.GC()
	debug.FreeOSMemory()

	var memStats runtime.MemStats
	runtime.ReadMemStats(&memStats)

	return &memStats
}

<<<<<<< HEAD
func TestTimedQueue(t *testing.T) {
	const elementsCount = 10

	tq := New()
	defer tq.Shutdown()

	// prepare a list to insert
	var elements []time.Time
	now := time.Now().Add(5 * time.Second)

	for i := 0; i < elementsCount; i++ {
		elements = append(elements, now.Add(time.Duration(i)*time.Second))
		tq.Add(i, elements[i])
	}

	assert.Equal(t, len(elements), tq.Size())

	// wait and Poll all elements, check the popped time is correct.
	consumed := 0
	for {
		topElement := tq.Poll(false).(int)

		// make sure elements are ready at their specified time.
		assert.True(t, time.Since(elements[topElement]) < 200*time.Millisecond)
		consumed++

		if tq.Size() == 0 {
			break
		}
	}

	// check that we consumed all elements
	assert.Equal(t, len(elements), consumed)
}

func TestTimedQueuePollWaitIfEmpty(t *testing.T) {
	const elementsCount = 10

	tq := New()
	defer tq.Shutdown()

	consumed := 0

	// prepare a list to insert
	var elements []time.Time
	now := time.Now().Add(5 * time.Second)
	for i := 0; i < elementsCount; i++ {
		elements = append(elements, now.Add(time.Duration(i)*time.Second))
	}

	var wg sync.WaitGroup
	wg.Add(1)
	go func() {
		for {
			topElement := tq.Poll(true).(int)

			// make sure elements are ready at their specified time.
			assert.True(t, time.Since(elements[topElement]) < 200*time.Millisecond)
			consumed++

			if tq.Size() == 0 {
				wg.Done()
				break
			}
		}
	}()

	// let worker wait for a second
	time.Sleep(1 * time.Second)

	// insert elements to tq
	for i := 0; i < 10; i++ {
		tq.Add(i, elements[i])
	}
	assert.Equal(t, len(elements), tq.Size())

	// wait all element is clear
	wg.Wait()
	assert.Equal(t, 0, tq.Size())
	assert.Equal(t, len(elements), consumed)
}

func TestTimedQueueCancel(t *testing.T) {
	const elementsCount = 10

	tq := New()
	defer tq.Shutdown()

	consumed := 0

	// prepare a list to insert
	var elements []time.Time
	var queueElements []*QueueElement

	now := time.Now().Add(5 * time.Second)
	for i := 0; i < elementsCount; i++ {
		elements = append(elements, now.Add(time.Duration(i)*time.Second))
		queueElements = append(queueElements, tq.Add(i, elements[i]))
	}
	assert.Equal(t, len(elements), tq.Size())

	var wg sync.WaitGroup
	wg.Add(1)
	go func() {
		for {
			topElement := tq.Poll(true).(int)

			// make sure elements are ready at their specified time.
			assert.True(t, time.Since(elements[topElement]) < 200*time.Millisecond)
			consumed++

			if tq.Size() == 0 {
				wg.Done()
				break
			}
		}
	}()

	// cancel the first and the last element
	queueElements[0].Cancel()
	queueElements[len(elements)-1].Cancel()

	// wait all element is clear
	wg.Wait()
	assert.Equal(t, 0, tq.Size())
	assert.Equal(t, len(elements)-2, consumed)
=======
func TestQueueSize(t *testing.T) {
	const maxSize = 100
	t1 := time.Now().Add(1 * time.Hour)
	t2 := time.Now().Add(5 * time.Hour)

	timedQueue := New(WithMaxSize(maxSize))
	defer timedQueue.Shutdown()

	// start worker (will simply block because times are too far in the future)
	go func() {
		for currentElement := timedQueue.Poll(true); currentElement != nil; currentElement = timedQueue.Poll(true) {
			currentElement.(func())()
		}
	}()

	// add element at t2 (far in the future) to the queue
	timedQueue.Add(func() {}, t2)

	// now fill up queue
	for i := 0; i < maxSize; i++ {
		timedQueue.Add(func() {}, t1)
	}

	// verify that only maxSize elements are in queue
	assert.Equal(t, maxSize, timedQueue.Size())

	// verify that all elements in the queue have time t1
	for i := 0; i < timedQueue.Size(); i++ {
		e := heap.Remove(&timedQueue.heap, 0).(*QueueElement)
		assert.Equal(t, t1, e.ScheduledTime)
	}
>>>>>>> 70c7aca2
}<|MERGE_RESOLUTION|>--- conflicted
+++ resolved
@@ -49,7 +49,39 @@
 	return &memStats
 }
 
-<<<<<<< HEAD
+func TestQueueSize(t *testing.T) {
+	const maxSize = 100
+	t1 := time.Now().Add(1 * time.Hour)
+	t2 := time.Now().Add(5 * time.Hour)
+
+	timedQueue := New(WithMaxSize(maxSize))
+	defer timedQueue.Shutdown()
+
+	// start worker (will simply block because times are too far in the future)
+	go func() {
+		for currentElement := timedQueue.Poll(true); currentElement != nil; currentElement = timedQueue.Poll(true) {
+			currentElement.(func())()
+		}
+	}()
+
+	// add element at t2 (far in the future) to the queue
+	timedQueue.Add(func() {}, t2)
+
+	// now fill up queue
+	for i := 0; i < maxSize; i++ {
+		timedQueue.Add(func() {}, t1)
+	}
+
+	// verify that only maxSize elements are in queue
+	assert.Equal(t, maxSize, timedQueue.Size())
+
+	// verify that all elements in the queue have time t1
+	for i := 0; i < timedQueue.Size(); i++ {
+		e := heap.Remove(&timedQueue.heap, 0).(*QueueElement)
+		assert.Equal(t, t1, e.ScheduledTime)
+	}
+}
+
 func TestTimedQueue(t *testing.T) {
 	const elementsCount = 10
 
@@ -176,37 +208,4 @@
 	wg.Wait()
 	assert.Equal(t, 0, tq.Size())
 	assert.Equal(t, len(elements)-2, consumed)
-=======
-func TestQueueSize(t *testing.T) {
-	const maxSize = 100
-	t1 := time.Now().Add(1 * time.Hour)
-	t2 := time.Now().Add(5 * time.Hour)
-
-	timedQueue := New(WithMaxSize(maxSize))
-	defer timedQueue.Shutdown()
-
-	// start worker (will simply block because times are too far in the future)
-	go func() {
-		for currentElement := timedQueue.Poll(true); currentElement != nil; currentElement = timedQueue.Poll(true) {
-			currentElement.(func())()
-		}
-	}()
-
-	// add element at t2 (far in the future) to the queue
-	timedQueue.Add(func() {}, t2)
-
-	// now fill up queue
-	for i := 0; i < maxSize; i++ {
-		timedQueue.Add(func() {}, t1)
-	}
-
-	// verify that only maxSize elements are in queue
-	assert.Equal(t, maxSize, timedQueue.Size())
-
-	// verify that all elements in the queue have time t1
-	for i := 0; i < timedQueue.Size(); i++ {
-		e := heap.Remove(&timedQueue.heap, 0).(*QueueElement)
-		assert.Equal(t, t1, e.ScheduledTime)
-	}
->>>>>>> 70c7aca2
 }