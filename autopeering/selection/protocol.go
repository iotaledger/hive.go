package selection

import (
	"bytes"
	"errors"
	"fmt"
	"net"
	"sync"
	"time"

	"github.com/golang/protobuf/proto"
	"github.com/iotaledger/hive.go/autopeering/peer"
	"github.com/iotaledger/hive.go/autopeering/salt"
	pb "github.com/iotaledger/hive.go/autopeering/selection/proto"
	"github.com/iotaledger/hive.go/autopeering/server"
	"github.com/iotaledger/hive.go/backoff"
	"github.com/iotaledger/hive.go/crypto/ed25519"
	"github.com/iotaledger/hive.go/identity"
	"github.com/iotaledger/hive.go/logger"
	"github.com/iotaledger/hive.go/typeutils"
)

const (
	maxRetries = 2
	logSends   = true
)

//  policy for retrying failed network calls
var retryPolicy = backoff.ExponentialBackOff(500*time.Millisecond, 1.5).With(
	backoff.Jitter(0.5), backoff.MaxRetries(maxRetries))

// DiscoverProtocol specifies the methods from the peer discovery that are required.
type DiscoverProtocol interface {
<<<<<<< HEAD
	IsVerified(identity.ID, string) bool
	EnsureVerified(*peer.Peer) error

	SendPing(string, identity.ID) <-chan error

	GetVerifiedPeer(identity.ID) *peer.Peer
=======
	IsVerified(peer.ID, net.IP) bool
	EnsureVerified(*peer.Peer) error

	GetVerifiedPeer(peer.ID) *peer.Peer
>>>>>>> ac4d3810
	GetVerifiedPeers() []*peer.Peer
}

// The Protocol handles the neighbor selection.
// It responds to incoming messages and sends own requests when needed.
type Protocol struct {
	server.Protocol

	disc DiscoverProtocol // reference to the peer discovery to query verified peers
	loc  *peer.Local      // local peer that runs the protocol
	log  *logger.Logger   // logging

	mgr       *manager // the manager handles the actual neighbor selection
	running   *typeutils.AtomicBool
	closeOnce sync.Once
}

// New creates a new neighbor selection protocol.
func New(local *peer.Local, disc DiscoverProtocol, opts ...Option) *Protocol {
	args := &options{
		log:               logger.NewNopLogger(),
		dropOnUpdate:      false,
		neighborValidator: nil,
	}
	for _, opt := range opts {
		opt.apply(args)
	}

	p := &Protocol{
		Protocol: server.Protocol{},
		loc:      local,
		disc:     disc,
		log:      args.log,
		running:  typeutils.NewAtomicBool(),
	}
	p.mgr = newManager(p, disc.GetVerifiedPeers, args.log.Named("mgr"), args)

	return p
}

// Start starts the actual neighbor selection over the provided Sender.
func (p *Protocol) Start(s server.Sender) {
	p.Protocol.Sender = s
	p.mgr.start()
	p.log.Debug("neighborhood started")
	p.running.Set()
}

// Close finalizes the protocol.
func (p *Protocol) Close() {
	p.closeOnce.Do(func() {
		p.running.UnSet()
		p.mgr.close()
	})
}

// GetNeighbors returns the current neighbors.
func (p *Protocol) GetNeighbors() []*peer.Peer {
	return p.mgr.getNeighbors()
}

// GetIncomingNeighbors returns the current incoming neighbors.
func (p *Protocol) GetIncomingNeighbors() []*peer.Peer {
	return p.mgr.getInNeighbors()
}

// GetOutgoingNeighbors returns the current outgoing neighbors.
func (p *Protocol) GetOutgoingNeighbors() []*peer.Peer {
	return p.mgr.getOutNeighbors()
}

// RemoveNeighbor removes the peer with the given id from the incoming and outgoing neighbors.
// If such a peer was actually contained in anyone of the neighbor sets, the corresponding event is triggered
// and the corresponding peering drop is sent. Otherwise the call is ignored.
func (p *Protocol) RemoveNeighbor(id identity.ID) {
	p.mgr.removeNeighbor(id)
}

// HandleMessage responds to incoming neighbor selection messages.
<<<<<<< HEAD
func (p *Protocol) HandleMessage(s *server.Server, fromAddr string, fromID identity.ID, _ ed25519.PublicKey, data []byte) (bool, error) {
=======
func (p *Protocol) HandleMessage(s *server.Server, fromAddr *net.UDPAddr, fromID peer.ID, _ peer.PublicKey, data []byte) (bool, error) {
>>>>>>> ac4d3810
	if !p.running.IsSet() {
		return false, nil
	}

	switch pb.MType(data[0]) {
	// PeeringRequest
	case pb.MPeeringRequest:
		m := new(pb.PeeringRequest)
		if err := proto.Unmarshal(data[1:], m); err != nil {
			return true, fmt.Errorf("invalid message: %w", err)
		}
		if p.validatePeeringRequest(fromAddr, fromID, m) {
			p.handlePeeringRequest(s, fromID, data, m)
		}

	// PeeringResponse
	case pb.MPeeringResponse:
		m := new(pb.PeeringResponse)
		if err := proto.Unmarshal(data[1:], m); err != nil {
			return true, fmt.Errorf("invalid message: %w", err)
		}
		p.validatePeeringResponse(s, fromAddr, fromID, m)
		// PeeringResponse messages are handled in the handleReply function of the validation

	// PeeringDrop
	case pb.MPeeringDrop:
		m := new(pb.PeeringDrop)
		if err := proto.Unmarshal(data[1:], m); err != nil {
			return true, fmt.Errorf("invalid message: %w", err)
		}
		if p.validatePeeringDrop(fromAddr, m) {
			p.handlePeeringDrop(fromID)
		}

	default:
		return false, nil
	}

	return true, nil
}

// Local returns the associated local peer of the neighbor selection.
func (p *Protocol) local() *peer.Local {
	return p.loc
}

// ------ message senders ------

// PeeringRequest sends a PeeringRequest to the given peer. This method blocks
// until a response is received and the status answer is returned.
func (p *Protocol) PeeringRequest(to *peer.Peer, salt *salt.Salt) (bool, error) {
	if err := p.disc.EnsureVerified(to); err != nil {
		return false, err
	}

	// create the request package
	toAddr := to.Address()
	req := newPeeringRequest(salt)
	data := marshal(req)

	// compute the message hash
	hash := server.PacketHash(data)

	var status bool
	callback := func(m server.Message) bool {
		res := m.(*pb.PeeringResponse)
		if !bytes.Equal(res.GetReqHash(), hash) {
			return false
		}
		status = res.GetStatus()
		return true
	}

	err := backoff.Retry(retryPolicy, func() error {
		p.logSend(toAddr, req)
		err := <-p.Protocol.SendExpectingReply(toAddr, to.ID(), data, pb.MPeeringResponse, callback)
		if err != nil && !errors.Is(err, server.ErrTimeout) {
			return backoff.Permanent(err)
		}
		return err
	})
	return status, err
}

// PeeringDrop sends a peering drop message to the given peer, non-blocking and does not wait for any responses.
func (p *Protocol) PeeringDrop(to *peer.Peer) {
	drop := newPeeringDrop()

	p.logSend(to.Address(), drop)
	p.Protocol.Send(to, marshal(drop))
}

// ------ helper functions ------

func (p *Protocol) logSend(toAddr *net.UDPAddr, msg pb.Message) {
	if logSends {
		p.log.Debugw("send message", "type", msg.Name(), "addr", toAddr)
	}
}

func marshal(msg pb.Message) []byte {
	mType := msg.Type()
	if mType > 0xFF {
		panic("invalid message")
	}

	data, err := proto.Marshal(msg)
	if err != nil {
		panic("invalid message")
	}
	return append([]byte{byte(mType)}, data...)
}

// ------ Message Constructors ------

func newPeeringRequest(salt *salt.Salt) *pb.PeeringRequest {
	return &pb.PeeringRequest{
		Timestamp: time.Now().Unix(),
		Salt:      salt.ToProto(),
	}
}

func newPeeringResponse(reqData []byte, status bool) *pb.PeeringResponse {
	return &pb.PeeringResponse{
		ReqHash: server.PacketHash(reqData),
		Status:  status,
	}
}

func newPeeringDrop() *pb.PeeringDrop {
	return &pb.PeeringDrop{
		Timestamp: time.Now().Unix(),
	}
}

// ------ Packet Handlers ------

<<<<<<< HEAD
func (p *Protocol) validatePeeringRequest(fromAddr string, fromID identity.ID, m *pb.PeeringRequest) bool {
	// check that To matches the local address
	if m.GetTo() != p.publicAddr() {
		p.log.Debugw("invalid message",
			"type", m.Name(),
			"to", m.GetTo(),
			"want", p.publicAddr(),
		)
		return false
	}
=======
func (p *Protocol) validatePeeringRequest(fromAddr *net.UDPAddr, fromID peer.ID, m *pb.PeeringRequest) bool {
>>>>>>> ac4d3810
	// check Timestamp
	if p.Protocol.IsExpired(m.GetTimestamp()) {
		p.log.Debugw("invalid message",
			"type", m.Name(),
			"timestamp", time.Unix(m.GetTimestamp(), 0),
		)
		return false
	}
	// check whether the sender is verified
	if !p.disc.IsVerified(fromID, fromAddr.IP) {
		p.log.Debugw("invalid message",
			"type", m.Name(),
			"unverified", fromAddr,
		)
		return false
	}
	// check Salt
	s, err := salt.FromProto(m.GetSalt())
	if err != nil {
		p.log.Debugw("invalid message",
			"type", m.Name(),
			"salt", err,
		)
		return false
	}
	// check salt expiration
	if s.Expired() {
		p.log.Debugw("invalid message",
			"type", m.Name(),
			"salt.expiration", s.GetExpiration(),
		)
		return false
	}

	p.log.Debugw("valid message",
		"type", m.Name(),
		"addr", fromAddr,
	)
	return true
}

<<<<<<< HEAD
func (p *Protocol) handlePeeringRequest(s *server.Server, fromAddr string, fromID identity.ID, rawData []byte, m *pb.PeeringRequest) {
=======
func (p *Protocol) handlePeeringRequest(s *server.Server, fromID peer.ID, rawData []byte, m *pb.PeeringRequest) {
>>>>>>> ac4d3810
	fromSalt, err := salt.FromProto(m.GetSalt())
	if err != nil {
		// this should not happen as it is checked in validation
		p.log.Warnw("invalid salt", "err", err)
		return
	}

	from := p.disc.GetVerifiedPeer(fromID)
	status := p.mgr.requestPeering(from, fromSalt)
	res := newPeeringResponse(rawData, status)

	p.logSend(from.Address(), res)
	s.Send(from.Address(), marshal(res))
}

<<<<<<< HEAD
func (p *Protocol) validatePeeringResponse(s *server.Server, fromAddr string, fromID identity.ID, m *pb.PeeringResponse) bool {
=======
func (p *Protocol) validatePeeringResponse(s *server.Server, fromAddr *net.UDPAddr, fromID peer.ID, m *pb.PeeringResponse) bool {
>>>>>>> ac4d3810
	// there must be a request waiting for this response
	if !s.IsExpectedReply(fromAddr.IP, fromID, m) {
		p.log.Debugw("invalid message",
			"type", m.Name(),
			"unexpected", fromAddr,
		)
		return false
	}

	p.log.Debugw("valid message",
		"type", m.Name(),
		"addr", fromAddr,
	)
	return true
}

func (p *Protocol) validatePeeringDrop(fromAddr *net.UDPAddr, m *pb.PeeringDrop) bool {
	// check Timestamp
	if p.Protocol.IsExpired(m.GetTimestamp()) {
		p.log.Debugw("invalid message",
			"type", m.Name(),
			"timestamp", time.Unix(m.GetTimestamp(), 0),
		)
		return false
	}

	p.log.Debugw("valid message",
		"type", m.Name(),
		"addr", fromAddr,
	)
	return true
}

func (p *Protocol) handlePeeringDrop(fromID identity.ID) {
	p.mgr.removeNeighbor(fromID)
}<|MERGE_RESOLUTION|>--- conflicted
+++ resolved
@@ -31,19 +31,10 @@
 
 // DiscoverProtocol specifies the methods from the peer discovery that are required.
 type DiscoverProtocol interface {
-<<<<<<< HEAD
-	IsVerified(identity.ID, string) bool
+	IsVerified(identity.ID, net.IP) bool
 	EnsureVerified(*peer.Peer) error
 
-	SendPing(string, identity.ID) <-chan error
-
 	GetVerifiedPeer(identity.ID) *peer.Peer
-=======
-	IsVerified(peer.ID, net.IP) bool
-	EnsureVerified(*peer.Peer) error
-
-	GetVerifiedPeer(peer.ID) *peer.Peer
->>>>>>> ac4d3810
 	GetVerifiedPeers() []*peer.Peer
 }
 
@@ -123,11 +114,7 @@
 }
 
 // HandleMessage responds to incoming neighbor selection messages.
-<<<<<<< HEAD
-func (p *Protocol) HandleMessage(s *server.Server, fromAddr string, fromID identity.ID, _ ed25519.PublicKey, data []byte) (bool, error) {
-=======
-func (p *Protocol) HandleMessage(s *server.Server, fromAddr *net.UDPAddr, fromID peer.ID, _ peer.PublicKey, data []byte) (bool, error) {
->>>>>>> ac4d3810
+func (p *Protocol) HandleMessage(s *server.Server, fromAddr *net.UDPAddr, fromID identity.ID, _ ed25519.PublicKey, data []byte) (bool, error) {
 	if !p.running.IsSet() {
 		return false, nil
 	}
@@ -265,20 +252,7 @@
 
 // ------ Packet Handlers ------
 
-<<<<<<< HEAD
-func (p *Protocol) validatePeeringRequest(fromAddr string, fromID identity.ID, m *pb.PeeringRequest) bool {
-	// check that To matches the local address
-	if m.GetTo() != p.publicAddr() {
-		p.log.Debugw("invalid message",
-			"type", m.Name(),
-			"to", m.GetTo(),
-			"want", p.publicAddr(),
-		)
-		return false
-	}
-=======
-func (p *Protocol) validatePeeringRequest(fromAddr *net.UDPAddr, fromID peer.ID, m *pb.PeeringRequest) bool {
->>>>>>> ac4d3810
+func (p *Protocol) validatePeeringRequest(fromAddr *net.UDPAddr, fromID identity.ID, m *pb.PeeringRequest) bool {
 	// check Timestamp
 	if p.Protocol.IsExpired(m.GetTimestamp()) {
 		p.log.Debugw("invalid message",
@@ -320,11 +294,7 @@
 	return true
 }
 
-<<<<<<< HEAD
-func (p *Protocol) handlePeeringRequest(s *server.Server, fromAddr string, fromID identity.ID, rawData []byte, m *pb.PeeringRequest) {
-=======
-func (p *Protocol) handlePeeringRequest(s *server.Server, fromID peer.ID, rawData []byte, m *pb.PeeringRequest) {
->>>>>>> ac4d3810
+func (p *Protocol) handlePeeringRequest(s *server.Server, fromID identity.ID, rawData []byte, m *pb.PeeringRequest) {
 	fromSalt, err := salt.FromProto(m.GetSalt())
 	if err != nil {
 		// this should not happen as it is checked in validation
@@ -340,11 +310,7 @@
 	s.Send(from.Address(), marshal(res))
 }
 
-<<<<<<< HEAD
-func (p *Protocol) validatePeeringResponse(s *server.Server, fromAddr string, fromID identity.ID, m *pb.PeeringResponse) bool {
-=======
-func (p *Protocol) validatePeeringResponse(s *server.Server, fromAddr *net.UDPAddr, fromID peer.ID, m *pb.PeeringResponse) bool {
->>>>>>> ac4d3810
+func (p *Protocol) validatePeeringResponse(s *server.Server, fromAddr *net.UDPAddr, fromID identity.ID, m *pb.PeeringResponse) bool {
 	// there must be a request waiting for this response
 	if !s.IsExpectedReply(fromAddr.IP, fromID, m) {
 		p.log.Debugw("invalid message",
