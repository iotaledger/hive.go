package peer

import (
<<<<<<< HEAD
=======
	"crypto/ed25519"
	"net"
>>>>>>> ac4d3810
	"testing"

	"github.com/iotaledger/hive.go/crypto/ed25519"
	"github.com/stretchr/testify/assert"
)

func newTestPeerWithID(ID byte) *Peer {
	var key ed25519.PublicKey
	key[0] = ID
	return NewPeer(key, net.IPv4zero, newTestServiceRecord())
}

func TestOrderedDistanceList(t *testing.T) {
	type testCase struct {
		anchor  []byte
		salt    []byte
		ordered bool
	}

	tests := []testCase{
		{
			anchor:  []byte("X"),
			salt:    []byte("salt"),
			ordered: true,
		},
	}

	remotePeers := make([]*Peer, 10)
	for i := range remotePeers {
		remotePeers[i] = newTestPeerWithID(byte(i + 1))
	}

	for _, test := range tests {
		d := SortBySalt(test.anchor, test.salt, remotePeers)
		prev := d[0]
		for _, next := range d[1:] {
			got := prev.Distance < next.Distance
			assert.Equal(t, test.ordered, got, "Ordered distance list")
			prev = next
		}
	}
}<|MERGE_RESOLUTION|>--- conflicted
+++ resolved
@@ -1,11 +1,7 @@
 package peer
 
 import (
-<<<<<<< HEAD
-=======
-	"crypto/ed25519"
 	"net"
->>>>>>> ac4d3810
 	"testing"
 
 	"github.com/iotaledger/hive.go/crypto/ed25519"
