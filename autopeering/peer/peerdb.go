package peer

import (
	"bytes"
	"encoding/binary"
	"math/rand"
	"net"
	"time"

	"github.com/iotaledger/hive.go/crypto/ed25519"
	"github.com/iotaledger/hive.go/database"
	"github.com/iotaledger/hive.go/identity"
)

const (
	// remove peers from DB, when the last received ping was older than this
	peerExpiration = 24 * time.Hour
	// interval in which expired peers are checked
	cleanupInterval = time.Hour

	// number of peers used for bootstrapping
	seedCount = 10
	// time after which potential seed peers should expire
	seedExpiration = 5 * 24 * time.Hour
)

// Database defines the database functionality required by DB.
type Database interface {
	Get(database.Key) (database.Entry, error)
	Set(database.Entry) error
	ForEachPrefix(database.KeyPrefix, func(database.Entry) bool) error
}

// DB is the peer database, storing previously seen peers and any collected properties of them.
type DB struct {
	db Database
}

// Keys in the node database.
const (
	dbNodePrefix  = "n:"     // Identifier to prefix node entries with
	dbLocalPrefix = "local:" // Identifier to prefix local entries

	// These fields are stored per ID and address. Use nodeFieldKey to create those keys.
	dbNodePing = "lastping"
	dbNodePong = "lastpong"

	// Local information is keyed by ID only. Use localFieldKey to create those keys.
	dbLocalKey = "key"
)

// NewDB creates a new peer database.
func NewDB(db Database) (*DB, error) {
	pDB := &DB{
		db: db,
	}
	err := pDB.init()
	if err != nil {
		return nil, err
	}
	return pDB, nil
}

func (db *DB) init() error {
	// get all peers in the DB
	peers := db.getPeers(0)

	for _, p := range peers {
		// if they dont have an associated pong, give them a grace period
		if db.LastPong(p.ID(), p.IP()).Unix() == 0 {
			if err := db.setPeerWithTTL(p, cleanupInterval); err != nil {
				return err
			}
		}
	}
	return nil
}

// nodeKey returns the database key for a node record.
func nodeKey(id identity.ID) []byte {
	return append([]byte(dbNodePrefix), id.Bytes()...)
}

// nodeFieldKey returns the database key for a node metadata field.
<<<<<<< HEAD
func nodeFieldKey(id identity.ID, address string, field string) []byte {
	return bytes.Join([][]byte{nodeKey(id), []byte(address), []byte(field)}, []byte{':'})
=======
func nodeFieldKey(id ID, ip net.IP, field string) []byte {
	return bytes.Join([][]byte{nodeKey(id), ip.To16(), []byte(field)}, []byte{':'})
>>>>>>> ac4d3810
}

func localFieldKey(field string) []byte {
	return append([]byte(dbLocalPrefix), []byte(field)...)
}

func parseInt64(blob []byte) int64 {
	val, read := binary.Varint(blob)
	if read <= 0 {
		return 0
	}
	return val
}

// getInt64 retrieves an integer associated with a particular key.
func (db *DB) getInt64(key []byte) int64 {
	entry, err := db.db.Get(key)
	if err != nil {
		return 0
	}
	return parseInt64(entry.Value)
}

// setInt64 stores an integer in the given key.
func (db *DB) setInt64(key []byte, n int64) error {
	blob := make([]byte, binary.MaxVarintLen64)
	blob = blob[:binary.PutVarint(blob, n)]
	return db.db.Set(database.Entry{Key: key, Value: blob, TTL: peerExpiration})
}

// LocalPrivateKey returns the private key stored in the database or creates a new one.
func (db *DB) LocalPrivateKey() (privateKey ed25519.PrivateKey, err error) {
	var entry database.Entry
	entry, err = db.db.Get(localFieldKey(dbLocalKey))
	if err == database.ErrKeyNotFound {
		key, genErr := ed25519.GeneratePrivateKey()
		if genErr == nil {
			err = db.UpdateLocalPrivateKey(key)
		}
		return key, err
	}
	if err != nil {
		return
	}

	copy(privateKey[:], entry.Value)
	return
}

// UpdateLocalPrivateKey stores the provided key in the database.
func (db *DB) UpdateLocalPrivateKey(key ed25519.PrivateKey) error {
	return db.db.Set(database.Entry{Key: localFieldKey(dbLocalKey), Value: key.Bytes()})
}

// LastPing returns that property for the given peer ID and address.
<<<<<<< HEAD
func (db *DB) LastPing(id identity.ID, address string) time.Time {
	return time.Unix(db.getInt64(nodeFieldKey(id, address, dbNodePing)), 0)
}

// UpdateLastPing updates that property for the given peer ID and address.
func (db *DB) UpdateLastPing(id identity.ID, address string, t time.Time) error {
	return db.setInt64(nodeFieldKey(id, address, dbNodePing), t.Unix())
}

// LastPong returns that property for the given peer ID and address.
func (db *DB) LastPong(id identity.ID, address string) time.Time {
	return time.Unix(db.getInt64(nodeFieldKey(id, address, dbNodePong)), 0)
}

// UpdateLastPong updates that property for the given peer ID and address.
func (db *DB) UpdateLastPong(id identity.ID, address string, t time.Time) error {
	return db.setInt64(nodeFieldKey(id, address, dbNodePong), t.Unix())
=======
func (db *DB) LastPing(id ID, ip net.IP) time.Time {
	return time.Unix(db.getInt64(nodeFieldKey(id, ip, dbNodePing)), 0)
}

// UpdateLastPing updates that property for the given peer ID and address.
func (db *DB) UpdateLastPing(id ID, ip net.IP, t time.Time) error {
	return db.setInt64(nodeFieldKey(id, ip, dbNodePing), t.Unix())
}

// LastPong returns that property for the given peer ID and address.
func (db *DB) LastPong(id ID, ip net.IP) time.Time {
	return time.Unix(db.getInt64(nodeFieldKey(id, ip, dbNodePong)), 0)
}

// UpdateLastPong updates that property for the given peer ID and address.
func (db *DB) UpdateLastPong(id ID, ip net.IP, t time.Time) error {
	return db.setInt64(nodeFieldKey(id, ip, dbNodePong), t.Unix())
>>>>>>> ac4d3810
}

func (db *DB) setPeerWithTTL(p *Peer, ttl time.Duration) error {
	data, err := p.Marshal()
	if err != nil {
		return err
	}
	return db.db.Set(database.Entry{Key: nodeKey(p.ID()), Value: data, TTL: ttl})
}

// UpdatePeer updates a peer in the database.
func (db *DB) UpdatePeer(p *Peer) error {
	return db.setPeerWithTTL(p, peerExpiration)
}

func parsePeer(data []byte) (*Peer, error) {
	p, err := Unmarshal(data)
	if err != nil {
		return nil, err
	}
	return p, nil
}

// Peer retrieves a peer from the database.
func (db *DB) Peer(id identity.ID) (*Peer, error) {
	data, err := db.db.Get(nodeKey(id))
	if err != nil {
		return nil, err
	}
	return parsePeer(data.Value)
}

func randomSubset(peers []*Peer, m int) []*Peer {
	if len(peers) <= m {
		return peers
	}

	result := make([]*Peer, 0, m)
	for i, p := range peers {
		if rand.Intn(len(peers)-i) < m-len(result) {
			result = append(result, p)
		}
	}
	return result
}

func (db *DB) getPeers(maxAge time.Duration) (peers []*Peer) {
	now := time.Now()
	err := db.db.ForEachPrefix([]byte(dbNodePrefix), func(entry database.Entry) bool {
		var id identity.ID
		if len(entry.Key) != len(id) {
			return false
		}
		copy(id[:], entry.Key)

		p, err := parsePeer(entry.Value)
		if err != nil || p.ID() != id {
			return false
		}
		if maxAge > 0 && now.Sub(db.LastPong(p.ID(), p.IP())) > maxAge {
			return false
		}

		peers = append(peers, p)
		return false
	})
	if err != nil {
		return nil
	}
	return peers
}

// SeedPeers retrieves random nodes to be used as potential bootstrap peers.
func (db *DB) SeedPeers() []*Peer {
	// get all stored peers and select subset
	peers := db.getPeers(0)

	return randomSubset(peers, seedCount)
}

// PersistSeeds assures that potential bootstrap peers are not garbage collected.
// It returns the number of peers that have been persisted.
func (db *DB) PersistSeeds() int {
	// randomly select potential bootstrap peers
	peers := randomSubset(db.getPeers(peerExpiration), seedCount)

	for i, p := range peers {
		err := db.setPeerWithTTL(p, seedExpiration)
		if err != nil {
			return i
		}
	}
	return len(peers)
}<|MERGE_RESOLUTION|>--- conflicted
+++ resolved
@@ -82,13 +82,8 @@
 }
 
 // nodeFieldKey returns the database key for a node metadata field.
-<<<<<<< HEAD
-func nodeFieldKey(id identity.ID, address string, field string) []byte {
-	return bytes.Join([][]byte{nodeKey(id), []byte(address), []byte(field)}, []byte{':'})
-=======
-func nodeFieldKey(id ID, ip net.IP, field string) []byte {
+func nodeFieldKey(id identity.ID, ip net.IP, field string) []byte {
 	return bytes.Join([][]byte{nodeKey(id), ip.To16(), []byte(field)}, []byte{':'})
->>>>>>> ac4d3810
 }
 
 func localFieldKey(field string) []byte {
@@ -144,43 +139,23 @@
 }
 
 // LastPing returns that property for the given peer ID and address.
-<<<<<<< HEAD
-func (db *DB) LastPing(id identity.ID, address string) time.Time {
-	return time.Unix(db.getInt64(nodeFieldKey(id, address, dbNodePing)), 0)
+func (db *DB) LastPing(id identity.ID, ip net.IP) time.Time {
+	return time.Unix(db.getInt64(nodeFieldKey(id, ip, dbNodePing)), 0)
 }
 
 // UpdateLastPing updates that property for the given peer ID and address.
-func (db *DB) UpdateLastPing(id identity.ID, address string, t time.Time) error {
-	return db.setInt64(nodeFieldKey(id, address, dbNodePing), t.Unix())
+func (db *DB) UpdateLastPing(id identity.ID, ip net.IP, t time.Time) error {
+	return db.setInt64(nodeFieldKey(id, ip, dbNodePing), t.Unix())
 }
 
 // LastPong returns that property for the given peer ID and address.
-func (db *DB) LastPong(id identity.ID, address string) time.Time {
-	return time.Unix(db.getInt64(nodeFieldKey(id, address, dbNodePong)), 0)
+func (db *DB) LastPong(id identity.ID, ip net.IP) time.Time {
+	return time.Unix(db.getInt64(nodeFieldKey(id, ip, dbNodePong)), 0)
 }
 
 // UpdateLastPong updates that property for the given peer ID and address.
-func (db *DB) UpdateLastPong(id identity.ID, address string, t time.Time) error {
-	return db.setInt64(nodeFieldKey(id, address, dbNodePong), t.Unix())
-=======
-func (db *DB) LastPing(id ID, ip net.IP) time.Time {
-	return time.Unix(db.getInt64(nodeFieldKey(id, ip, dbNodePing)), 0)
-}
-
-// UpdateLastPing updates that property for the given peer ID and address.
-func (db *DB) UpdateLastPing(id ID, ip net.IP, t time.Time) error {
-	return db.setInt64(nodeFieldKey(id, ip, dbNodePing), t.Unix())
-}
-
-// LastPong returns that property for the given peer ID and address.
-func (db *DB) LastPong(id ID, ip net.IP) time.Time {
-	return time.Unix(db.getInt64(nodeFieldKey(id, ip, dbNodePong)), 0)
-}
-
-// UpdateLastPong updates that property for the given peer ID and address.
-func (db *DB) UpdateLastPong(id ID, ip net.IP, t time.Time) error {
+func (db *DB) UpdateLastPong(id identity.ID, ip net.IP, t time.Time) error {
 	return db.setInt64(nodeFieldKey(id, ip, dbNodePong), t.Unix())
->>>>>>> ac4d3810
 }
 
 func (db *DB) setPeerWithTTL(p *Peer, ttl time.Duration) error {
