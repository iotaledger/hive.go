--- conflicted
+++ resolved
@@ -15,17 +15,10 @@
 // NewPeer creates a new peer for tests.
 func NewPeer(network string, ip string, port int) *peer.Peer {
 	services := service.New()
-<<<<<<< HEAD
-	services.Update(service.PeeringKey, network, address)
+	services.Update(service.PeeringKey, network, port)
 	key := ed25519.PublicKey{}
-	copy(key[:], address)
-	return peer.NewPeer(key, services)
-=======
-	services.Update(service.PeeringKey, network, port)
-	key := make([]byte, ed25519.PublicKeySize)
-	copy(key, net.JoinHostPort(ip, strconv.Itoa(port)))
+	copy(key[:], net.JoinHostPort(ip, strconv.Itoa(port)))
 	return peer.NewPeer(key, net.ParseIP(ip), services)
->>>>>>> ac4d3810
 }
 
 // NewLocal crates a new local for tests.
